--- conflicted
+++ resolved
@@ -104,26 +104,12 @@
 in-toto-run --step-name clone --products demo-project/foo.py --key bob -- git clone git@github.com:in-toto/demo-project.git
 ```
 
-<<<<<<< HEAD
-The command you just entered will open a `vi` editor, where you can write your
-code (you can write whatever you want). After you save the file and close vi
-(do this by entering `:x`), you will find `write-code.[Bob's keyid].link` inside
-Bob's directory. This is one piece of step link metadata that the client will
-use for verification.
-
-Here is what happens behind the scenes:
- 1. In-toto wraps the command `vi foo.py`,
- 1. hashes the product `foo.py`,
- 1. stores the hash to a piece of link metadata,
- 1. signs the metadata with Bob's private key and
- 1. stores everything to `write-code.[Bob's keyid].link`.
-=======
 Here is what happens behind the scenes:
  1. In-toto wraps the command `git clone git@github.com:in-toto/demo-project.git`,
  1. hashes the contents of the source code, i.e. `demo-project/foo.py`,
  1. adds the hash together with other information to a metadata file,
  1. signs the metadata with Bob's private key, and
- 1. stores everything to `clone.link`.
+ 1. stores everything to `clone.[Bob's keyid].link`.
 
 ### Update version number (Bob)
 Before Carl packages the source code, Bob will update
@@ -144,7 +130,7 @@
 ```
 
 And finally he records the state of files after the modification and produces
-a link metadata file called `update-version.link`.
+a link metadata file called `update-version.[Bob's keyid].link`.
 ```shell
 # In functionary_bob directory
 in-toto-record --step-name update-version --key bob stop --products demo-project/foo.py
@@ -152,7 +138,6 @@
 
 Bob has done his work and can send over the sources to Carl, who will create
 the package for the user.
->>>>>>> a938e572
 
 ```shell
 # Bob has to send the update sources to Carl so that he can package them
@@ -168,29 +153,17 @@
 in-toto-run --step-name package --materials demo-project/foo.py --products demo-project.tar.gz --key carl -- tar --exclude ".git" -zcvf demo-project.tar.gz demo-project
 ```
 
-<<<<<<< HEAD
 This will create another step link metadata file, called `package.[Carl's keyid].link`.
-=======
-This will create the package and another link metadata file, called `package.link`.
->>>>>>> a938e572
 It's time to release our software now.
 
 
 ### Verify final product (client)
 Let's first copy all relevant files into the `final_product` that is
-<<<<<<< HEAD
-our software package `foo.tar.gz` and the related metadata files `root.layout`,
-`write-code.[Bob's keyid].link` and `package.[Carl's keyid].link`:
+our software package `demo-project.tar.gz` and the related metadata files `root.layout`,
+`clone.[Bob's keyid].link`, `update-version.[Bob's keyid].link` and `package.[Carl's keyid].link`:
 ```shell
 cd ..
-cp owner_alice/root.layout functionary_bob/write-code.0c6c50a1.link functionary_carl/package.c1ae1e51.link functionary_carl/foo.tar.gz final_product/
-=======
-our software package `demo-project.tar.gz` and the related metadata files `root.layout`,
-`clone.link`, `update-version.link` and `package.link`:
-```shell
-cd ..
-cp owner_alice/root.layout functionary_bob/clone.link functionary_bob/update-version.link functionary_carl/package.link functionary_carl/demo-project.tar.gz final_product/
->>>>>>> a938e572
+cp owner_alice/root.layout functionary_bob/clone.0c6c50a1.link functionary_bob/update-version.0c6c50a1.link functionary_carl/package.c1ae1e51.link functionary_carl/demo-project.tar.gz final_product/
 ```
 And now run verification on behalf of the client:
 ```shell
@@ -236,11 +209,7 @@
 and ships everything out as final product to the client:
 ```shell
 cd ..
-<<<<<<< HEAD
-cp owner_alice/root.layout functionary_bob/write-code.0c6c50a1.link functionary_carl/package.c1ae1e51.link functionary_carl/foo.tar.gz final_product/
-=======
-cp owner_alice/root.layout functionary_bob/clone.link functionary_bob/update-version.link functionary_carl/package.link functionary_carl/demo-project.tar.gz final_product/
->>>>>>> a938e572
+cp owner_alice/root.layout functionary_bob/clone.0c6c50a1.link functionary_bob/update-version.0c6c50a1.link functionary_carl/package.c1ae1e51.link functionary_carl/demo-project.tar.gz final_product/
 ```
 
 ### Verifying the malicious product
